--- conflicted
+++ resolved
@@ -112,10 +112,6 @@
     <method name="i_cal_request_status_code" corresponds="icalenum_reqstat_code_r" since="1.0">
         <parameter type="ICalRequestStatus" name="stat" comment="The #ICalRequestStatus to be queried"/>
         <returns type="gchar *" annotation="transfer full" comment="The code for a request status" />
-<<<<<<< HEAD
-        <comment xml:space="preserve">Return the code for a request status</comment>
-=======
         <comment xml:space="preserve">Returns the code for a request status.</comment>
->>>>>>> 4debd0ca
     </method>
 </structure>