<!--
  Copyright (C) 2015 William Yu <williamyu@gnome.org>

  This library is free software: you can redistribute it and/or modify it
  under the terms of version 2.1. of the GNU Lesser General Public License
  as published by the Free Software Foundation.

  This library is distributed in the hope that it will be useful, but
  WITHOUT ANY WARRANTY; without even the implied warranty of MERCHANTABILITY
  or FITNESS FOR A PARTICULAR PURPOSE. See the GNU Lesser General Public License
  for more details.

  You should have received a copy of the GNU Lesser General Public License
  along with this library. If not, see <https://www.gnu.org/licenses/>.
-->
<structure namespace="ICal" name="Parser" native="icalparser" destroy_func="icalparser_free">
    <enum name="ICalParserState" native_name="icalparserstate" default_native="I_CAL_PARSER_ERROR">
        <element name="ICALPARSER_ERROR"/>
        <element name="ICALPARSER_SUCCESS"/>
        <element name="ICALPARSER_BEGIN_COMP"/>
        <element name="ICALPARSER_END_COMP"/>
        <element name="ICALPARSER_IN_PROGRESS"/>
    </enum>
    <declaration position="header">/**
 * ICalParserLineGenFunc:
 * @bytes: (array length=size) (element-type gchar): the bytes to process
 * @size: the length of the bytes array
 * @user_data: the user data
 *
 * Returns: One content line per invocation
 */
typedef gchar *(*ICalParserLineGenFunc)(gchar *bytes, size_t size, gpointer user_data);</declaration>
    <method name="i_cal_parser_new" corresponds="icalparser_new" kind="constructor" since="1.0">
        <returns type="ICalParser *" annotation="transfer full" comment="The newly created #ICalParser."/>
        <comment xml:space="preserve">Creates a default #ICalParser.</comment>
    </method>
    <method name="i_cal_parser_add_line" corresponds="icalparser_add_line" since="1.0">
        <parameter type="ICalParser *" name="parser" annotation="in, transfer full" comment="The #ICalParser used to parse the string into the #ICalComponent"/>
        <parameter type="gchar *" name="str" annotation="allow-none, transfer none" comment="A line of string representation of the #ICalComponent"/>
        <returns type="ICalComponent *" annotation="allow-none, transfer full" translator_argus="(gpointer) parser" comment="The complete #ICalComponent."/>
        <comment xml:space="preserve">Add a line at one time into the #ICalParser until the parsing is complete and #ICalComponent will be returned.</comment>
    </method>
    <method name="i_cal_parser_clean" corresponds="icalparser_clean" since="1.0">
        <parameter type="ICalParser *" name="parser" comment="The parser to be cleaned and queried"/>
        <returns type="ICalComponent *" annotation="allow-none, transfer full" translator_argus="(gpointer) parser" comment="The root #ICalComponent in @parser."/>
        <comment xml:space="preserve">We won't get a clean exit if some components did not have an "END" tag. Clear off any component that may be left in the list.</comment>
    </method>
    <method name="i_cal_parser_get_state" corresponds="icalparser_get_state" kind="get" since="1.0">
        <parameter type="ICalParser *" name="parser" comment="The #ICalParser to be queried"/>
        <returns type="ICalParserState" comment="The parser state stored in the #ICalParser."/>
        <comment xml:space="preserve">Gets the state of the target parser.</comment>
    </method>
    <method name="i_cal_parser_free" corresponds="icalparser_free" kind="destructor" since="1.0">
        <parameter type="ICalParser *" name="parser" comment="The #ICalParser to be freed"/>
        <comment xml:space="preserve">Frees a #ICalParser.</comment>
    </method>
    <method name="i_cal_parser_parse" corresponds="CUSTOM" since="1.0">
<<<<<<< HEAD
        <parameter type="ICalParser *" name="parser" comment="The parser used to parse the string and output the #ICalComponent."/>
        <parameter type="ICalParserLineGenFunc" name="func" annotation="scope call" comment="The function used to parse."/>
        <parameter type="gpointer" name="user_data" annotation="closure" comment="The data given to @func."/>
        <returns type="ICalComponent *" annotation="transfer full" comment="The component output by the parser."/>
        <comment xml:space="preserve">icalparser_parse takes a string that holds the text ( in RFC 2445 format ) and returns a pointer to an #ICalComponent. The caller owns the memory. @func is a pointer to a function that returns one content line per invocation</comment>
=======
        <parameter type="ICalParser *" name="parser" comment="The parser used to parse the string and output the #ICalComponent"/>
        <parameter type="ICalParserLineGenFunc" name="func" annotation="scope call" comment="The function used to parse"/>
        <parameter type="gpointer" name="user_data" annotation="closure" comment="The data given to @func"/>
        <returns type="ICalComponent *" annotation="transfer full" comment="The component output by the parser."/>
        <comment xml:space="preserve">icalparser_parse takes a string that holds the text ( in RFC 2445 format ) and returns a pointer to an #ICalComponent. The caller owns the memory. @func is a pointer to a function that returns one content line per invocation.</comment>
>>>>>>> 4debd0ca
        <custom>	g_return_val_if_fail (parser != NULL &amp;&amp; func != NULL, NULL);

	icalparser_set_gen_data ((icalparser *)i_cal_object_get_native ((ICalObject *)parser), user_data);
	return i_cal_component_new_full (icalparser_parse ((icalparser *)i_cal_object_get_native ((ICalObject *)parser), func), NULL);</custom>
    </method>
    <method name="i_cal_parser_parse_string" corresponds="icalparser_parse_string" since="1.0">
        <parameter type="const gchar *" name="str" comment="The string to be parsed"/>
        <returns type="ICalComponent *" annotation="transfer full" comment="The #ICalComponent parsed from str."/>
        <comment xml:space="preserve">Parses the string into a #ICalComponent.</comment>
    </method>
    <method name="i_cal_parser_get_line" corresponds="CUSTOM" since="1.0">
<<<<<<< HEAD
        <parameter type="ICalParser *" name="parser" comment="The parser to be queried."/>
        <parameter type="ICalParserLineGenFunc" name="func" annotation="scope call" comment="A line generator function."/>
        <parameter type="gpointer" name="user_data" annotation="closure" comment="The data given to @func."/>
=======
        <parameter type="ICalParser *" name="parser" comment="The parser to be queried"/>
        <parameter type="ICalParserLineGenFunc" name="func" annotation="scope call" comment="A line generator function"/>
        <parameter type="gpointer" name="user_data" annotation="closure" comment="The data given to @func"/>
>>>>>>> 4debd0ca
        <returns type="gchar *" annotation="transfer full" comment="A single iCal content line."/>
        <comment xml:space="preserve">Given a line generator function, returns a single iCal content line.</comment>
        <custom>	g_return_val_if_fail (parser != NULL &amp;&amp; func != NULL, NULL);

	icalparser_set_gen_data ((icalparser *)i_cal_object_get_native ((ICalObject *)parser), user_data);
	return icalparser_get_line ((icalparser *)i_cal_object_get_native ((ICalObject *)parser), func);</custom>
    </method>
</structure><|MERGE_RESOLUTION|>--- conflicted
+++ resolved
@@ -55,19 +55,11 @@
         <comment xml:space="preserve">Frees a #ICalParser.</comment>
     </method>
     <method name="i_cal_parser_parse" corresponds="CUSTOM" since="1.0">
-<<<<<<< HEAD
-        <parameter type="ICalParser *" name="parser" comment="The parser used to parse the string and output the #ICalComponent."/>
-        <parameter type="ICalParserLineGenFunc" name="func" annotation="scope call" comment="The function used to parse."/>
-        <parameter type="gpointer" name="user_data" annotation="closure" comment="The data given to @func."/>
-        <returns type="ICalComponent *" annotation="transfer full" comment="The component output by the parser."/>
-        <comment xml:space="preserve">icalparser_parse takes a string that holds the text ( in RFC 2445 format ) and returns a pointer to an #ICalComponent. The caller owns the memory. @func is a pointer to a function that returns one content line per invocation</comment>
-=======
         <parameter type="ICalParser *" name="parser" comment="The parser used to parse the string and output the #ICalComponent"/>
         <parameter type="ICalParserLineGenFunc" name="func" annotation="scope call" comment="The function used to parse"/>
         <parameter type="gpointer" name="user_data" annotation="closure" comment="The data given to @func"/>
         <returns type="ICalComponent *" annotation="transfer full" comment="The component output by the parser."/>
         <comment xml:space="preserve">icalparser_parse takes a string that holds the text ( in RFC 2445 format ) and returns a pointer to an #ICalComponent. The caller owns the memory. @func is a pointer to a function that returns one content line per invocation.</comment>
->>>>>>> 4debd0ca
         <custom>	g_return_val_if_fail (parser != NULL &amp;&amp; func != NULL, NULL);
 
 	icalparser_set_gen_data ((icalparser *)i_cal_object_get_native ((ICalObject *)parser), user_data);
@@ -79,15 +71,9 @@
         <comment xml:space="preserve">Parses the string into a #ICalComponent.</comment>
     </method>
     <method name="i_cal_parser_get_line" corresponds="CUSTOM" since="1.0">
-<<<<<<< HEAD
-        <parameter type="ICalParser *" name="parser" comment="The parser to be queried."/>
-        <parameter type="ICalParserLineGenFunc" name="func" annotation="scope call" comment="A line generator function."/>
-        <parameter type="gpointer" name="user_data" annotation="closure" comment="The data given to @func."/>
-=======
         <parameter type="ICalParser *" name="parser" comment="The parser to be queried"/>
         <parameter type="ICalParserLineGenFunc" name="func" annotation="scope call" comment="A line generator function"/>
         <parameter type="gpointer" name="user_data" annotation="closure" comment="The data given to @func"/>
->>>>>>> 4debd0ca
         <returns type="gchar *" annotation="transfer full" comment="A single iCal content line."/>
         <comment xml:space="preserve">Given a line generator function, returns a single iCal content line.</comment>
         <custom>	g_return_val_if_fail (parser != NULL &amp;&amp; func != NULL, NULL);
