<!--
  Copyright (C) 2015 William Yu <williamyu@gnome.org>

  This library is free software: you can redistribute it and/or modify it
  under the terms of version 2.1. of the GNU Lesser General Public License
  as published by the Free Software Foundation.

  This library is distributed in the hope that it will be useful, but
  WITHOUT ANY WARRANTY; without even the implied warranty of MERCHANTABILITY
  or FITNESS FOR A PARTICULAR PURPOSE. See the GNU Lesser General Public License
  for more details.

  You should have received a copy of the GNU Lesser General Public License
  along with this library. If not, see <https://www.gnu.org/licenses/>.
-->
<structure namespace="ICal" name="RecurIterator" native="icalrecur_iterator" destroy_func="icalrecur_iterator_free">
    <method name="i_cal_recur_iterator_new" corresponds="icalrecur_iterator_new" kind="constructor" since="1.0">
<<<<<<< HEAD
        <parameter type="ICalRecurrence *" name="rule" comment="The rule applied on the #ICalRecurIterator."/>
        <parameter type="ICalTime *" name="dtstart" comment="The start time of the recurrence."/>
=======
        <parameter type="ICalRecurrence *" name="rule" comment="The rule applied on the #ICalRecurIterator"/>
        <parameter type="ICalTime *" name="dtstart" comment="The start time of the recurrence"/>
>>>>>>> 4debd0ca
        <returns type="ICalRecurIterator *" annotation="transfer full" comment="The newly created #ICalRecurIterator"/>
        <comment xml:space="preserve">Creates an #ICalRecurIterator.</comment>
    </method>
    <method name="i_cal_recur_iterator_next" corresponds="icalrecur_iterator_next" since="1.0">
<<<<<<< HEAD
        <parameter type="ICalRecurIterator *" name="iterator" comment="The iterator."/>
        <returns type="ICalTime *" annotation="transfer full" comment="The next occurrence according to this recurrence rule."/>
        <comment xml:space="preserve">Get the next occurrence from an iterator.</comment>
    </method>
    <method name="i_cal_recur_iterator_set_start" corresponds="icalrecur_iterator_set_start" since="3.0">
        <parameter type="ICalRecurIterator *" name="iterator" comment="The iterator."/>
        <parameter type="ICalTime *" name="start" comment="The date-time to move the iterator to."/>
=======
        <parameter type="ICalRecurIterator *" name="iterator" comment="The iterator"/>
        <returns type="ICalTime *" annotation="transfer full" comment="The next occurrence according to this recurrence rule."/>
        <comment xml:space="preserve">Gets the next occurrence from an iterator.</comment>
    </method>
    <method name="i_cal_recur_iterator_set_start" corresponds="icalrecur_iterator_set_start" since="3.0">
        <parameter type="ICalRecurIterator *" name="iterator" comment="The iterator"/>
        <parameter type="ICalTime *" name="start" comment="The date-time to move the iterator to"/>
>>>>>>> 4debd0ca
        <returns type="gint" comment="1 if succeeded, 0 if failed, like when the recurrence type is unsupported."/>
        <comment xml:space="preserve">Sets the date-time at which the iterator will start, where 'start' is a value between DTSTART and UNTIL.
Note: CAN NOT be used with RRULEs that contain COUNT.</comment>
    </method>
    <method name="i_cal_recur_iterator_set_end" corresponds="icalrecur_iterator_set_end" since="3.1">
        <parameter type="ICalRecurIterator *" name="iterator" comment="The iterator."/>
        <parameter type="ICalTime *" name="end" comment="The date-time at which the iterator will stop."/>
        <returns type="gint" comment="1 if succeeded, 0 if failed."/>
        <comment xml:space="preserve">Set the date-time at which the iterator will stop at the latest. Values equal to or greater than end will not be returned by the iterator.</comment>
    </method>
    <method name="i_cal_recur_iterator_free" corresponds="icalrecur_iterator_free" annotation="skip" kind="destructor" since="1.0">
        <parameter type="ICalRecurIterator *" name="iterator" comment="The iterator to be freed"/>
        <comment xml:space="preserve">Frees an iterator.</comment>
    </method>
</structure><|MERGE_RESOLUTION|>--- conflicted
+++ resolved
@@ -15,26 +15,12 @@
 -->
 <structure namespace="ICal" name="RecurIterator" native="icalrecur_iterator" destroy_func="icalrecur_iterator_free">
     <method name="i_cal_recur_iterator_new" corresponds="icalrecur_iterator_new" kind="constructor" since="1.0">
-<<<<<<< HEAD
-        <parameter type="ICalRecurrence *" name="rule" comment="The rule applied on the #ICalRecurIterator."/>
-        <parameter type="ICalTime *" name="dtstart" comment="The start time of the recurrence."/>
-=======
         <parameter type="ICalRecurrence *" name="rule" comment="The rule applied on the #ICalRecurIterator"/>
         <parameter type="ICalTime *" name="dtstart" comment="The start time of the recurrence"/>
->>>>>>> 4debd0ca
         <returns type="ICalRecurIterator *" annotation="transfer full" comment="The newly created #ICalRecurIterator"/>
         <comment xml:space="preserve">Creates an #ICalRecurIterator.</comment>
     </method>
     <method name="i_cal_recur_iterator_next" corresponds="icalrecur_iterator_next" since="1.0">
-<<<<<<< HEAD
-        <parameter type="ICalRecurIterator *" name="iterator" comment="The iterator."/>
-        <returns type="ICalTime *" annotation="transfer full" comment="The next occurrence according to this recurrence rule."/>
-        <comment xml:space="preserve">Get the next occurrence from an iterator.</comment>
-    </method>
-    <method name="i_cal_recur_iterator_set_start" corresponds="icalrecur_iterator_set_start" since="3.0">
-        <parameter type="ICalRecurIterator *" name="iterator" comment="The iterator."/>
-        <parameter type="ICalTime *" name="start" comment="The date-time to move the iterator to."/>
-=======
         <parameter type="ICalRecurIterator *" name="iterator" comment="The iterator"/>
         <returns type="ICalTime *" annotation="transfer full" comment="The next occurrence according to this recurrence rule."/>
         <comment xml:space="preserve">Gets the next occurrence from an iterator.</comment>
@@ -42,7 +28,6 @@
     <method name="i_cal_recur_iterator_set_start" corresponds="icalrecur_iterator_set_start" since="3.0">
         <parameter type="ICalRecurIterator *" name="iterator" comment="The iterator"/>
         <parameter type="ICalTime *" name="start" comment="The date-time to move the iterator to"/>
->>>>>>> 4debd0ca
         <returns type="gint" comment="1 if succeeded, 0 if failed, like when the recurrence type is unsupported."/>
         <comment xml:space="preserve">Sets the date-time at which the iterator will start, where 'start' is a value between DTSTART and UNTIL.
 Note: CAN NOT be used with RRULEs that contain COUNT.</comment>
