<!--
  Copyright (C) 2015 William Yu <williamyu@gnome.org>

  This library is free software: you can redistribute it and/or modify it
  under the terms of version 2.1. of the GNU Lesser General Public License
  as published by the Free Software Foundation.

  This library is distributed in the hope that it will be useful, but
  WITHOUT ANY WARRANTY; without even the implied warranty of MERCHANTABILITY
  or FITNESS FOR A PARTICULAR PURPOSE. See the GNU Lesser General Public License
  for more details.

  You should have received a copy of the GNU Lesser General Public License
  along with this library. If not, see <https://www.gnu.org/licenses/>.
-->
<structure namespace="ICal" name="TimeSpan" native="struct icaltime_span" is_bare="true" default_native="icaltime_span_new(icaltime_null_time(), icaltime_null_time(), 0)" includes="libical-glib/i-cal-time.h">
    <method name="i_cal_time_span_new_timet" corresponds="CUSTOM" kind="constructor" since="3.0.5">
<<<<<<< HEAD
        <parameter type="time_t" name="start" comment="Start of the time span."/>
        <parameter type="time_t" name="end" comment="End of the time span."/>
        <parameter type="gboolean" name="is_busy" comment="Whether the time span is busy."/>
        <returns type="ICalTimeSpan *" annotation="transfer full" comment="The newly created #ICalTimeSpan." />
        <comment xml:space="preserve">Create a new #ICalTimeSpan. Free it with g_object_unref(), when no longer needed.</comment>
=======
        <parameter type="time_t" name="start" comment="Start of the time span"/>
        <parameter type="time_t" name="end" comment="End of the time span"/>
        <parameter type="gboolean" name="is_busy" comment="Whether the time span is busy"/>
        <returns type="ICalTimeSpan *" annotation="transfer full" comment="The newly created #ICalTimeSpan." />
        <comment xml:space="preserve">Creates a new #ICalTimeSpan. Free it with g_object_unref(), when no longer needed.</comment>
>>>>>>> 4debd0ca
        <custom>    struct icaltime_span span;
    span.start = start;
    span.end = end;
    span.is_busy = is_busy ? 1 : 0;
    return i_cal_time_span_new_full(span);</custom>
    </method>
    <method name="i_cal_time_span_clone" corresponds="CUSTOM" kind="constructor" since="3.0.5">
<<<<<<< HEAD
        <parameter type="const ICalTimeSpan *" name="src" comment="A time span to clone."/>
        <returns type="ICalTimeSpan *" annotation="transfer full" comment="The newly created #ICalTimeSpan, clone of @src." />
        <comment xml:space="preserve">Create a new #ICalTimeSpan, clone of @src. Free it with g_object_unref(), when no longer needed.</comment>
=======
        <parameter type="const ICalTimeSpan *" name="src" comment="A time span to clone"/>
        <returns type="ICalTimeSpan *" annotation="transfer full" comment="The newly created #ICalTimeSpan, clone of @src." />
        <comment xml:space="preserve">Creates a new #ICalTimeSpan, clone of @src. Free it with g_object_unref(), when no longer needed.</comment>
>>>>>>> 4debd0ca
        <custom>    struct icaltime_span *span;
    g_return_val_if_fail(I_CAL_IS_TIME_SPAN(src), NULL);
    span = ((struct icaltime_span *)i_cal_object_get_native ((ICalObject *)src));
    g_return_val_if_fail (span != NULL, NULL);
    return i_cal_time_span_new_full(*span);</custom>
    </method>
    <method name="i_cal_time_span_get_start" corresponds="CUSTOM" kind="get" since="1.0">
        <parameter type="ICalTimeSpan *" name="timespan" comment="The #ICalTimeSpan to be queried"/>
        <returns type="time_t" comment="The start." />
        <comment xml:space="preserve">Gets the start of #ICalTimeSpan.</comment>
        <custom>	g_return_val_if_fail (timespan != NULL, 0);
	return ((struct icaltime_span *)i_cal_object_get_native ((ICalObject *)timespan))->start;</custom>
    </method>
    <method name="i_cal_time_span_set_start" corresponds="CUSTOM" kind="set" since="1.0">
        <parameter type="ICalTimeSpan *" name="timespan" comment="The #ICalTimeSpan to be set"/>
        <parameter type="time_t" name="start" comment="The start" />
        <comment xml:space="preserve">Sets the start of #ICalTimeSpan.</comment>
        <custom>	g_return_if_fail (timespan != NULL);
	((struct icaltime_span *)i_cal_object_get_native ((ICalObject *)timespan))->start = start;</custom>
    </method>
    <method name="i_cal_time_span_get_end" corresponds="CUSTOM" kind="get" since="1.0">
        <parameter type="ICalTimeSpan *" name="timespan" comment="The #ICalTimeSpan to be queried"/>
        <returns type="time_t" comment="The end." />
        <comment xml:space="preserve">Gets the end of #ICalTimeSpan.</comment>
        <custom>	g_return_val_if_fail (timespan != NULL, 0);
	return ((struct icaltime_span *)i_cal_object_get_native ((ICalObject *)timespan))->end;</custom>
    </method>
    <method name="i_cal_time_span_set_end" corresponds="CUSTOM" kind="set" since="1.0">
        <parameter type="ICalTimeSpan *" name="timespan" comment="The #ICalTimeSpan to be set"/>
        <parameter type="time_t" name="end" comment="The end" />
        <comment xml:space="preserve">Sets the end of #ICalTimeSpan.</comment>
        <custom>	g_return_if_fail (timespan != NULL);
	((struct icaltime_span *)i_cal_object_get_native ((ICalObject *)timespan))->end = end;</custom>
    </method>
    <method name="i_cal_time_span_get_is_busy" corresponds="CUSTOM" kind="get" since="1.0">
<<<<<<< HEAD
        <parameter type="ICalTimeSpan *" name="timespan" comment="The #ICalTimeSpan to be queried."/>
        <returns type="gboolean" comment="The is_busy." />
        <comment xml:space="preserve">Get the is_busy of #ICalTimeSpan.</comment>
=======
        <parameter type="ICalTimeSpan *" name="timespan" comment="The #ICalTimeSpan to be queried"/>
        <returns type="gboolean" comment="The is_busy." />
        <comment xml:space="preserve">Gets the is_busy of #ICalTimeSpan.</comment>
>>>>>>> 4debd0ca
        <custom>	g_return_val_if_fail (timespan != NULL, FALSE);
	return ((struct icaltime_span *)i_cal_object_get_native ((ICalObject *)timespan))->is_busy != 0;</custom>
    </method>
    <method name="i_cal_time_span_set_is_busy" corresponds="CUSTOM" kind="set" since="1.0">
<<<<<<< HEAD
        <parameter type="ICalTimeSpan *" name="timespan" comment="The #ICalTimeSpan to be set."/>
        <parameter type="gboolean" name="is_busy" comment="The is_busy." />
        <comment xml:space="preserve">Set the is_busy of #ICalTimeSpan.</comment>
=======
        <parameter type="ICalTimeSpan *" name="timespan" comment="The #ICalTimeSpan to be set"/>
        <parameter type="gboolean" name="is_busy" comment="The is_busy" />
        <comment xml:space="preserve">Sets the is_busy of #ICalTimeSpan.</comment>
>>>>>>> 4debd0ca
        <custom>	g_return_if_fail (timespan != NULL);
	((struct icaltime_span *)i_cal_object_get_native ((ICalObject *)timespan))->is_busy = is_busy ? 1 : 0;</custom>
    </method>
</structure><|MERGE_RESOLUTION|>--- conflicted
+++ resolved
@@ -15,19 +15,11 @@
 -->
 <structure namespace="ICal" name="TimeSpan" native="struct icaltime_span" is_bare="true" default_native="icaltime_span_new(icaltime_null_time(), icaltime_null_time(), 0)" includes="libical-glib/i-cal-time.h">
     <method name="i_cal_time_span_new_timet" corresponds="CUSTOM" kind="constructor" since="3.0.5">
-<<<<<<< HEAD
-        <parameter type="time_t" name="start" comment="Start of the time span."/>
-        <parameter type="time_t" name="end" comment="End of the time span."/>
-        <parameter type="gboolean" name="is_busy" comment="Whether the time span is busy."/>
-        <returns type="ICalTimeSpan *" annotation="transfer full" comment="The newly created #ICalTimeSpan." />
-        <comment xml:space="preserve">Create a new #ICalTimeSpan. Free it with g_object_unref(), when no longer needed.</comment>
-=======
         <parameter type="time_t" name="start" comment="Start of the time span"/>
         <parameter type="time_t" name="end" comment="End of the time span"/>
         <parameter type="gboolean" name="is_busy" comment="Whether the time span is busy"/>
         <returns type="ICalTimeSpan *" annotation="transfer full" comment="The newly created #ICalTimeSpan." />
         <comment xml:space="preserve">Creates a new #ICalTimeSpan. Free it with g_object_unref(), when no longer needed.</comment>
->>>>>>> 4debd0ca
         <custom>    struct icaltime_span span;
     span.start = start;
     span.end = end;
@@ -35,15 +27,9 @@
     return i_cal_time_span_new_full(span);</custom>
     </method>
     <method name="i_cal_time_span_clone" corresponds="CUSTOM" kind="constructor" since="3.0.5">
-<<<<<<< HEAD
-        <parameter type="const ICalTimeSpan *" name="src" comment="A time span to clone."/>
-        <returns type="ICalTimeSpan *" annotation="transfer full" comment="The newly created #ICalTimeSpan, clone of @src." />
-        <comment xml:space="preserve">Create a new #ICalTimeSpan, clone of @src. Free it with g_object_unref(), when no longer needed.</comment>
-=======
         <parameter type="const ICalTimeSpan *" name="src" comment="A time span to clone"/>
         <returns type="ICalTimeSpan *" annotation="transfer full" comment="The newly created #ICalTimeSpan, clone of @src." />
         <comment xml:space="preserve">Creates a new #ICalTimeSpan, clone of @src. Free it with g_object_unref(), when no longer needed.</comment>
->>>>>>> 4debd0ca
         <custom>    struct icaltime_span *span;
     g_return_val_if_fail(I_CAL_IS_TIME_SPAN(src), NULL);
     span = ((struct icaltime_span *)i_cal_object_get_native ((ICalObject *)src));
@@ -79,28 +65,16 @@
 	((struct icaltime_span *)i_cal_object_get_native ((ICalObject *)timespan))->end = end;</custom>
     </method>
     <method name="i_cal_time_span_get_is_busy" corresponds="CUSTOM" kind="get" since="1.0">
-<<<<<<< HEAD
-        <parameter type="ICalTimeSpan *" name="timespan" comment="The #ICalTimeSpan to be queried."/>
-        <returns type="gboolean" comment="The is_busy." />
-        <comment xml:space="preserve">Get the is_busy of #ICalTimeSpan.</comment>
-=======
         <parameter type="ICalTimeSpan *" name="timespan" comment="The #ICalTimeSpan to be queried"/>
         <returns type="gboolean" comment="The is_busy." />
         <comment xml:space="preserve">Gets the is_busy of #ICalTimeSpan.</comment>
->>>>>>> 4debd0ca
         <custom>	g_return_val_if_fail (timespan != NULL, FALSE);
 	return ((struct icaltime_span *)i_cal_object_get_native ((ICalObject *)timespan))->is_busy != 0;</custom>
     </method>
     <method name="i_cal_time_span_set_is_busy" corresponds="CUSTOM" kind="set" since="1.0">
-<<<<<<< HEAD
-        <parameter type="ICalTimeSpan *" name="timespan" comment="The #ICalTimeSpan to be set."/>
-        <parameter type="gboolean" name="is_busy" comment="The is_busy." />
-        <comment xml:space="preserve">Set the is_busy of #ICalTimeSpan.</comment>
-=======
         <parameter type="ICalTimeSpan *" name="timespan" comment="The #ICalTimeSpan to be set"/>
         <parameter type="gboolean" name="is_busy" comment="The is_busy" />
         <comment xml:space="preserve">Sets the is_busy of #ICalTimeSpan.</comment>
->>>>>>> 4debd0ca
         <custom>	g_return_if_fail (timespan != NULL);
 	((struct icaltime_span *)i_cal_object_get_native ((ICalObject *)timespan))->is_busy = is_busy ? 1 : 0;</custom>
     </method>
