<!--
  Copyright (C) 2015 William Yu <williamyu@gnome.org>

  This library is free software: you can redistribute it and/or modify it
  under the terms of version 2.1. of the GNU Lesser General Public License
  as published by the Free Software Foundation.

  This library is distributed in the hope that it will be useful, but
  WITHOUT ANY WARRANTY; without even the implied warranty of MERCHANTABILITY
  or FITNESS FOR A PARTICULAR PURPOSE. See the GNU Lesser General Public License
  for more details.

  You should have received a copy of the GNU Lesser General Public License
  along with this library. If not, see <https://www.gnu.org/licenses/>.
-->
<structure namespace="ICal" name="Value" native="icalvalue" destroy_func="icalvalue_free" includes="string.h">
    <method name="i_cal_value_new" corresponds="icalvalue_new" kind="constructor" since="1.0">
        <parameter type="ICalValueKind" name="kind" comment="A #ICalValueKind"/>
        <returns type="ICalValue *" annotation="transfer full" comment="The newly created #ICalValue."/>
        <comment xml:space="preserve">Creates a new #ICalValue with specific kind.</comment>
    </method>
<<<<<<< HEAD
    <method name="i_cal_value_clone" corresponds="icalvalue_clone" kind="clone" since="3.1">
        <parameter type="const ICalValue *" name="value" comment="The #ICalValue to be cloned."/>
=======
    <method name="i_cal_value_clone" corresponds="icalvalue_new_clone" kind="clone" since="1.0">
        <parameter type="const ICalValue *" name="value" comment="The #ICalValue to be cloned"/>
>>>>>>> 4debd0ca
        <returns type="ICalValue *" annotation="transfer full" comment="The newly created #ICalValue with the same property as @value."/>
        <comment xml:space="preserve">Deeply clone a #ICalValue.</comment>
    </method>
    <method name="i_cal_value_new_from_string" corresponds="icalvalue_new_from_string" kind="constructor" since="1.0">
        <parameter type="ICalValueKind" name="kind" comment="A #ICalValueKind"/>
        <parameter type="const gchar *" name="str" comment="A string"/>
        <returns type="ICalValue *" annotation="transfer full" comment="The newly created #ICalValue based on the @kind and @str."/>
        <comment xml:space="preserve">Creates a new #ICalValue based on the #ICalValueKind and a string.</comment>
    </method>
    <method name="i_cal_value_free" corresponds="icalvalue_free" annotation="skip" kind="destructor" since="1.0">
        <parameter type="ICalValue *" name="value" comment="The #ICalValue to be freed"/>
        <comment xml:space="preserve">Frees a #ICalValue.</comment>
    </method>
    <method name="i_cal_value_is_valid" corresponds="icalvalue_is_valid" since="1.0">
<<<<<<< HEAD
        <parameter type="const ICalValue *" name="value" comment="The #ICalValue to be checked."/>
        <returns type="gboolean" comment="1 if valid, 0 if not."/>
        <comment xml:space="preserve">Check if #ICalValue is valid.</comment>
    </method>
    <method name="i_cal_value_as_ical_string" corresponds="icalvalue_as_ical_string_r" since="1.0">
        <parameter type="const ICalValue *" name="value" comment="A #ICalValue."/>
=======
        <parameter type="const ICalValue *" name="value" comment="The #ICalValue to be checked"/>
        <returns type="gboolean" comment="1 if valid, 0 if not."/>
        <comment xml:space="preserve">Checks if #ICalValue is valid.</comment>
    </method>
    <method name="i_cal_value_as_ical_string" corresponds="icalvalue_as_ical_string_r" since="1.0">
        <parameter type="const ICalValue *" name="value" comment="A #ICalValue"/>
>>>>>>> 4debd0ca
        <returns type="gchar *" annotation="transfer full" comment="The string representation."/>
        <comment xml:space="preserve">Converts the #ICalValue to a string.</comment>
    </method>
    <method name="i_cal_value_isa" corresponds="icalvalue_isa" since="1.0">
        <parameter type="const ICalValue *" name="value" comment="A #ICalValue"/>
        <returns type="ICalValueKind" comment="The kind of @value."/>
        <comment xml:space="preserve">Gets the kind of #ICalValue.</comment>
    </method>
    <method name="i_cal_value_isa_value" corresponds="icalvalue_isa_value" since="1.0">
        <parameter type="ICalValue *" name="value" comment="A #ICalValue"/>
        <returns type="gint" comment="1 if yes, 0 if not."/>
        <comment xml:space="preserve">Checks whether the native part of #ICalValue is an icalvalue.</comment>
    </method>
    <method name="i_cal_value_compare" corresponds="icalvalue_compare" since="1.0">
        <parameter type="const ICalValue *" name="a" comment="A #ICalValue"/>
        <parameter type="const ICalValue *" name="b" comment="A #ICalValue"/>
        <returns type="ICalParameterXliccomparetype" comment="The compare result."/>
        <comment xml:space="preserve">Compares two #ICalValue.</comment>
    </method>
    <method name="i_cal_value_kind_from_string" corresponds="icalvalue_string_to_kind" since="1.0">
<<<<<<< HEAD
        <parameter type="const gchar *" name="str" comment="A string."/>
=======
        <parameter type="const gchar *" name="str" comment="A string"/>
>>>>>>> 4debd0ca
        <returns type="ICalValueKind" comment="A #ICalValueKind."/>
        <comment xml:space="preserve">Converts a string to #ICalValueKind.</comment>
    </method>
    <method name="i_cal_value_kind_to_string" corresponds="icalvalue_kind_to_string" since="1.0">
        <parameter type="const ICalValueKind" name="kind" comment="A #ICalValueKind"/>
        <returns type="const gchar *" comment="The string representation of #ICalValueKind."/>
        <comment xml:space="preserve">Converts the #ICalValueKind to a string.</comment>
    </method>
    <method name="i_cal_value_kind_is_valid" corresponds="icalvalue_kind_is_valid" since="1.0">
<<<<<<< HEAD
        <parameter type="const ICalValueKind" name="kind" comment="The #ICalValueKind to be checked."/>
        <returns type="gboolean" comment="1 if yes, 0 if not."/>
        <comment xml:space="preserve">Check whether the #ICalValueKind is valid.</comment>
=======
        <parameter type="const ICalValueKind" name="kind" comment="The #ICalValueKind to be checked"/>
        <returns type="gboolean" comment="1 if yes, 0 if not."/>
        <comment xml:space="preserve">Checks whether the #ICalValueKind is valid.</comment>
>>>>>>> 4debd0ca
    </method>
    <method name="i_cal_value_encode_ical_string" corresponds="CUSTOM" since="1.0">
        <parameter type="const gchar *" name="szText" comment="A string"/>
        <returns type="gchar *" annotation="allow-none, transfer full" comment="The encoded string. NULL if fail."/>
<<<<<<< HEAD
        <comment xml:space="preserve">Encode a character string in ical format, escape certain characters, etc.</comment>
=======
        <comment xml:space="preserve">Encodes a character string in ical format, escape certain characters, etc.</comment>
>>>>>>> 4debd0ca
        <custom>    gchar *szEncText;
    gchar *buffer = NULL;
    gsize bufSize;
    gint result;

    g_return_val_if_fail(szText != NULL, NULL);

    bufSize = 2 * strlen(szText) + 1;
    szEncText = g_new0(gchar, bufSize);

    result = icalvalue_encode_ical_string(szText, szEncText, bufSize);
    if (result)
        buffer = g_strdup(szEncText);
    g_free(szEncText);

    return buffer;</custom>
    </method>
    <method name="i_cal_value_decode_ical_string" corresponds="CUSTOM" since="1.0">
        <parameter type="const gchar *" name="szText" comment="A string"/>
        <returns type="gchar *" annotation="allow-none, transfer full" comment="The decoded string. NULL if fail."/>
<<<<<<< HEAD
        <comment xml:space="preserve">Extract the original character string encoded by the above function</comment>
=======
        <comment xml:space="preserve">Extracts the original character string encoded by the above function.</comment>
>>>>>>> 4debd0ca
        <custom>    gchar *szDecText;
    gchar *buffer = NULL;
    gsize bufSize;
    gint result;

    g_return_val_if_fail (szText != NULL, NULL);

    bufSize = strlen(szText) + 1;
    szDecText = g_new0(gchar, bufSize);

    result = icalvalue_decode_ical_string(szText, szDecText, bufSize);
    if (result)
        buffer = g_strdup(szDecText);
    g_free (szDecText);

    return buffer;</custom>
    </method>
</structure><|MERGE_RESOLUTION|>--- conflicted
+++ resolved
@@ -19,13 +19,8 @@
         <returns type="ICalValue *" annotation="transfer full" comment="The newly created #ICalValue."/>
         <comment xml:space="preserve">Creates a new #ICalValue with specific kind.</comment>
     </method>
-<<<<<<< HEAD
-    <method name="i_cal_value_clone" corresponds="icalvalue_clone" kind="clone" since="3.1">
-        <parameter type="const ICalValue *" name="value" comment="The #ICalValue to be cloned."/>
-=======
     <method name="i_cal_value_clone" corresponds="icalvalue_new_clone" kind="clone" since="1.0">
         <parameter type="const ICalValue *" name="value" comment="The #ICalValue to be cloned"/>
->>>>>>> 4debd0ca
         <returns type="ICalValue *" annotation="transfer full" comment="The newly created #ICalValue with the same property as @value."/>
         <comment xml:space="preserve">Deeply clone a #ICalValue.</comment>
     </method>
@@ -40,21 +35,12 @@
         <comment xml:space="preserve">Frees a #ICalValue.</comment>
     </method>
     <method name="i_cal_value_is_valid" corresponds="icalvalue_is_valid" since="1.0">
-<<<<<<< HEAD
-        <parameter type="const ICalValue *" name="value" comment="The #ICalValue to be checked."/>
-        <returns type="gboolean" comment="1 if valid, 0 if not."/>
-        <comment xml:space="preserve">Check if #ICalValue is valid.</comment>
-    </method>
-    <method name="i_cal_value_as_ical_string" corresponds="icalvalue_as_ical_string_r" since="1.0">
-        <parameter type="const ICalValue *" name="value" comment="A #ICalValue."/>
-=======
         <parameter type="const ICalValue *" name="value" comment="The #ICalValue to be checked"/>
         <returns type="gboolean" comment="1 if valid, 0 if not."/>
         <comment xml:space="preserve">Checks if #ICalValue is valid.</comment>
     </method>
     <method name="i_cal_value_as_ical_string" corresponds="icalvalue_as_ical_string_r" since="1.0">
         <parameter type="const ICalValue *" name="value" comment="A #ICalValue"/>
->>>>>>> 4debd0ca
         <returns type="gchar *" annotation="transfer full" comment="The string representation."/>
         <comment xml:space="preserve">Converts the #ICalValue to a string.</comment>
     </method>
@@ -75,11 +61,7 @@
         <comment xml:space="preserve">Compares two #ICalValue.</comment>
     </method>
     <method name="i_cal_value_kind_from_string" corresponds="icalvalue_string_to_kind" since="1.0">
-<<<<<<< HEAD
-        <parameter type="const gchar *" name="str" comment="A string."/>
-=======
         <parameter type="const gchar *" name="str" comment="A string"/>
->>>>>>> 4debd0ca
         <returns type="ICalValueKind" comment="A #ICalValueKind."/>
         <comment xml:space="preserve">Converts a string to #ICalValueKind.</comment>
     </method>
@@ -89,24 +71,14 @@
         <comment xml:space="preserve">Converts the #ICalValueKind to a string.</comment>
     </method>
     <method name="i_cal_value_kind_is_valid" corresponds="icalvalue_kind_is_valid" since="1.0">
-<<<<<<< HEAD
-        <parameter type="const ICalValueKind" name="kind" comment="The #ICalValueKind to be checked."/>
-        <returns type="gboolean" comment="1 if yes, 0 if not."/>
-        <comment xml:space="preserve">Check whether the #ICalValueKind is valid.</comment>
-=======
         <parameter type="const ICalValueKind" name="kind" comment="The #ICalValueKind to be checked"/>
         <returns type="gboolean" comment="1 if yes, 0 if not."/>
         <comment xml:space="preserve">Checks whether the #ICalValueKind is valid.</comment>
->>>>>>> 4debd0ca
     </method>
     <method name="i_cal_value_encode_ical_string" corresponds="CUSTOM" since="1.0">
         <parameter type="const gchar *" name="szText" comment="A string"/>
         <returns type="gchar *" annotation="allow-none, transfer full" comment="The encoded string. NULL if fail."/>
-<<<<<<< HEAD
-        <comment xml:space="preserve">Encode a character string in ical format, escape certain characters, etc.</comment>
-=======
         <comment xml:space="preserve">Encodes a character string in ical format, escape certain characters, etc.</comment>
->>>>>>> 4debd0ca
         <custom>    gchar *szEncText;
     gchar *buffer = NULL;
     gsize bufSize;
@@ -127,11 +99,7 @@
     <method name="i_cal_value_decode_ical_string" corresponds="CUSTOM" since="1.0">
         <parameter type="const gchar *" name="szText" comment="A string"/>
         <returns type="gchar *" annotation="allow-none, transfer full" comment="The decoded string. NULL if fail."/>
-<<<<<<< HEAD
-        <comment xml:space="preserve">Extract the original character string encoded by the above function</comment>
-=======
         <comment xml:space="preserve">Extracts the original character string encoded by the above function.</comment>
->>>>>>> 4debd0ca
         <custom>    gchar *szDecText;
     gchar *buffer = NULL;
     gsize bufSize;
