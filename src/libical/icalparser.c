/*======================================================================
 FILE: icalparser.c
 CREATOR: eric 04 August 1999

 (C) COPYRIGHT 2000, Eric Busboom <eric@civicknowledge.com>

 This library is free software; you can redistribute it and/or modify
 it under the terms of either:

    The LGPL as published by the Free Software Foundation, version
    2.1, available at: https://www.gnu.org/licenses/lgpl-2.1.html

 Or:

    The Mozilla Public License Version 2.0. You may obtain a copy of
    the License at https://www.mozilla.org/MPL/

 This library is free software; you can redistribute it and/or modify
 it under the terms of either:

    The LGPL as published by the Free Software Foundation, version
    2.1, available at: https://www.gnu.org/licenses/lgpl-2.1.html

 Or:

    The Mozilla Public License Version 2.0. You may obtain a copy of
    the License at https://www.mozilla.org/MPL/

  The Initial Developer of the Original Code is Eric Busboom
 ======================================================================*/

#ifdef HAVE_CONFIG_H
#include <config.h>
#endif

#include "icalparser.h"
#include "icalerror.h"
#include "icalmemory.h"
#include "icalvalue.h"
#include "icalproperty_p.h"

#include <ctype.h>
#include <stddef.h>     /* for ptrdiff_t */
#include <stdlib.h>

#define TMP_BUF_SIZE 80
#define MAXIMUM_ALLOWED_PARAMETERS 100
#define MAXIMUM_ALLOWED_MULTIPLE_VALUES 500
<<<<<<< HEAD
#define MAXIMUM_ALLOWED_ERRORS 100 // Limit the number of errors created by insert_error
=======
>>>>>>> 4debd0ca

struct icalparser_impl
{
    int buffer_full;    /* flag indicates that temp is smaller that
                           data being read into it */
    int continuation_line;      /* last line read was a continuation line */
    size_t tmp_buf_size;
    char temp[TMP_BUF_SIZE];
    icalcomponent *root_component;
    int version;
    int level;
    int lineno;
    int error_count;
    icalparser_state state;
    pvl_list components;

    void *line_gen_data;
};

/*
 * New version of strstrip() that does not move the pointer.
 */
static void strstriplt(char *buf)
{
    size_t len;
    int a;

    if (buf == NULL) {
        return;
    }
    if (buf[0] == 0) {
        return;
    }
    len = strlen(buf);
    /* the casts to unsigned char below are to work around isspace asserts
       on Windows due to non-ascii characters becoming negative */
    while ((buf[0] != 0) && (isspace((unsigned char)buf[len - 1]))) {
        buf[--len] = 0;
    }
    if (buf[0] == 0) {
        return;
    }
    a = 0;
    while ((buf[0] != 0) && (isspace((unsigned char)buf[a]))) {
        a++;
    }
    if (a > 0) {
        memmove(buf, &buf[a], len - a + 1);
    }
}

icalparser *icalparser_new(void)
{
    struct icalparser_impl *impl = 0;

    if ((impl = (struct icalparser_impl *)malloc(sizeof(struct icalparser_impl))) == 0) {
        icalerror_set_errno(ICAL_NEWFAILED_ERROR);
        return 0;
    }

    impl->root_component = 0;
    impl->components = pvl_newlist();
    impl->level = 0;
    impl->state = ICALPARSER_SUCCESS;
    impl->tmp_buf_size = TMP_BUF_SIZE;
    impl->buffer_full = 0;
    impl->continuation_line = 0;
    impl->lineno = 0;
    impl->error_count = 0;
    memset(impl->temp, 0, TMP_BUF_SIZE);

    return (icalparser *) impl;
}

void icalparser_free(icalparser *parser)
{
    icalcomponent *c;

    if (parser->root_component != 0) {
        icalcomponent_free(parser->root_component);
    }

    while ((c = pvl_pop(parser->components)) != 0) {
        icalcomponent_free(c);
    }

    pvl_free(parser->components);

    free(parser);
}

void icalparser_set_gen_data(icalparser *parser, void *data)
{
    parser->line_gen_data = data;
}

icalvalue *icalvalue_new_From_string_with_error(icalvalue_kind kind,
                                                char *str, icalproperty ** error);

static char *parser_get_next_char(char c, char *str, int qm)
{
    int quote_mode = 0;
    char *p = str;
    char next_char = *p;
    char prev_char = 0;

    while (next_char != '\0') {
        if ((prev_char != '\0') && (prev_char != '\\')) {
            if (qm == 1 && next_char == '"') {
                /* Encountered a quote, toggle quote mode */
                quote_mode = !quote_mode;
            } else if (quote_mode == 0 && next_char == c) {
                /* Found a matching character out of quote mode, return it */
                return p;
            }
        }

        /* Save the previous character so we can check if it's a backslash in the next iteration */
        prev_char = next_char;
        next_char = *(++p);
    }

    return 0;
}

/** Makes a new tmp buffer out of a substring. */
static char *make_segment(char *start, char *end)
{
    char *buf, *tmp;
    ptrdiff_t size = (ptrdiff_t)(end - start);

    buf = icalmemory_new_buffer((size_t)(size + 1));
    strncpy(buf, start, size);
    *(buf + size) = 0;

    tmp = (buf + size);
    while ((tmp >= buf) && ((*tmp == '\0') || iswspace((wint_t)*tmp))) {
        *tmp = 0;
        tmp--;
    }

    return buf;
}

static char *parser_get_prop_name(char *line, char **end)
{
    char *p;
    char *v;
    char *str;

    p = parser_get_next_char(';', line, 1);
    v = parser_get_next_char(':', line, 1);
    if (p == 0 && v == 0) {
        return 0;
    }

    /* There is no ';' or, it is after the ';' that marks the beginning of
       the value */
    if (v != 0 && (p == 0 || p > v)) {
        str = make_segment(line, v);
        *end = v + 1;
    } else {
        str = make_segment(line, p);
        *end = p + 1;
    }

    return str;
}

/** Decode parameter value per RFC6868 */
static void parser_decode_param_value(char *value)
{
    char *in, *out;

    for (in = out = value; *in; in++, out++) {
        int found_escaped_char = 0;

        if (*in == '^') {
            switch (*(in + 1)) {
            case 'n':
                *out = '\n';
                found_escaped_char = 1;
                break;
            case '^':
                *out = '^';
                found_escaped_char = 1;
                break;

            case '\'':
                *out = '"';
                found_escaped_char = 1;
                break;
            }
        }

        if (found_escaped_char) {
            ++in;
        } else {
            *out = *in;
        }
    }

    while (*out) *out++ = '\0';
}

static int parser_get_param_name_stack(char *line, char *name, size_t name_length,
                                       char *value, size_t value_length)
{
    char *next, *end_quote;
    size_t requested_name_length, requested_value_length;

    /* The name is everything up to the equals sign */
    next = parser_get_next_char('=', line, 1);

    if (next == 0) {
        return 0;
    }

    requested_name_length = (ptrdiff_t)(next - line);

    /* Figure out what range of line contains the value (everything after the equals sign) */
    next++;

    if (next[0] == '"') {
        /* Dequote the value */
        next++;

        end_quote = (*next == '"') ? next : parser_get_next_char('"', next, 0);

        if (end_quote == 0) {
            return 0;
        }

        requested_value_length = (ptrdiff_t)(end_quote - next);
    } else {
        requested_value_length = strlen(next);
    }

    /* There's not enough room in the name or value inputs, we need to fall back
       to parser_get_param_name_heap and use heap-allocated strings */
    if (requested_name_length >= name_length - 1 || requested_value_length >= value_length - 1) {
        return 0;
    }

    strncpy(name, line, requested_name_length);
    name[requested_name_length] = 0;

    strncpy(value, next, requested_value_length);
    value[requested_value_length] = 0;

    parser_decode_param_value(value);

    return 1;
}

static char *parser_get_param_name_heap(char *line, char **end)
{
    /* This is similar to parser_get_param_name_stack except it returns heap
       objects in the return value and the end parameter. This is used in case
       the name or value is longer than the stack-allocated string.
    */
    char *next;
    char *str;

    next = parser_get_next_char('=', line, 1);

    if (next == 0) {
        return 0;
    }

    str = make_segment(line, next);
    *end = next + 1;
    if (**end == '"') {
        *end = *end + 1;
        next = (**end == '"') ? *end : parser_get_next_char('"', *end, 0);
        if (next == 0) {
            free(str);
            *end = NULL;
            return 0;
        }

        *end = make_segment(*end, next);
    } else {
        *end = make_segment(*end, *end + strlen(*end));
    }

    parser_decode_param_value(*end);

    return str;
}

#if 0
/*keep for historical sake*/
static char *parser_get_next_paramvalue(char *line, char **end)
{
    char *next;
    char *str;

    next = parser_get_next_char(',', line, 1);

    if (next == 0) {
        next = (char *)(size_t) line + (size_t) strlen(line);
    }

    if (next == line) {
        return 0;
    } else {
        str = make_segment(line, next);
        *end = next + 1;
        return str;
    }
}

#endif

static char *icalparser_get_value(char *line, char **end, icalvalue_kind kind)
{
    char *str;
    size_t length = strlen(line);

    _unused(kind);

    if (length == 0) {
        return 0;
    }

    *end = line + length;
    str = make_segment(line, *end);

    return str;
}

/**
   A property may have multiple values, if the values are separated by
   commas in the content line. This routine will look for the next
   comma after line and will set the next place to start searching in
   end. */

static char *parser_get_next_value(char *line, char **end, icalvalue_kind kind)
{
    char *next = 0;
    char *p;
    char *str;
    size_t length = strlen(line);
    int quoted = 0;

    if (line[0] == '\"' && line[length - 1] == '\"') {
        /* This line is quoted, don't split into multiple values */
        quoted = 1;
    }

    p = line;
    while (!quoted) {

        next = parser_get_next_char(',', p, 1);

        /* Unforunately, RFC2445 allowed that for the RECUR value, COMMA
           could both separate digits in a list, and it could separate
           multiple recurrence specifications. This is not a friendly
           part of the spec and was deprecated in RFC5545. The following
           weirdness tries to distinguish the two uses. It is probably a HACK */

        if (kind == ICAL_RECUR_VALUE) {
            if (next != 0 && (*end + length) > next + 5 && strncmp(next, "FREQ", 4) == 0) {
                /* The COMMA was followed by 'FREQ', is it a real separator */
                /* Fall through */
            } else if (next != 0) {
                /* Not real, get the next COMMA */
                p = next + 1;
                next = 0;
                continue;
            }
        }
        /* ignore all , for query value. select dtstart, dtend etc ... */
        else if (kind == ICAL_QUERY_VALUE) {
            if (next != 0) {
                p = next + 1;
                continue;
            } else {
                break;
            }
        }

        /* If the comma is preceded by a '\', then it is a literal and
           not a value separator */

        if ((next != 0 && *(next - 1) == '\\') || (next != 0 && *(next - 3) == '\\')
            )
            /*second clause for '/' is on prev line. HACK may be out of bounds */
        {
            p = next + 1;
        } else {
            break;
        }
    }

    if (next == 0) {
        next = (char *)(size_t) line + length;
        *end = next;
    } else {
        *end = next + 1;
    }

    if (next == line) {
        return 0;
    }

    str = make_segment(line, next);
    return str;
}

static char *parser_get_next_parameter(char *line, char **end)
{
    char *next;
    char *v;
    char *str;

    v = parser_get_next_char(':', line, 1);
    next = parser_get_next_char(';', line, 1);

    /* There is no ';' or, it is after the ':' that marks the beginning of
       the value */

    if (next == 0 || next > v) {
        next = parser_get_next_char(':', line, 1);
    }

    if (next != 0) {
        str = make_segment(line, next);
        *end = next + 1;
        return str;
    } else {
        *end = line;
        return 0;
    }
}

char *icalparser_get_line(icalparser *parser,
                          icalparser_line_gen_func line_gen_func)
{
    char *line;
    char *line_p;
    size_t buf_size = parser->tmp_buf_size;

    line_p = line = icalmemory_new_buffer(buf_size);
    line[0] = '\0';

    /* Read lines by calling line_gen_func and putting the data into
       parser->temp. If the line is a continuation line ( begins with a
       space after a newline ) then append the data onto line and read
       again. Otherwise, exit the loop. */

    while (1) {

        /* The first part of the loop deals with the temp buffer,
           which was read on he last pass through the loop. The
           routine is split like this because it has to read lone line
           ahead to determine if a line is a continuation line. */

        /* The tmp buffer is not clear, so transfer the data in it to the
           output. This may be left over from a previous call */
        if (parser->temp[0] != '\0') {

            /* If the last position in the temp buffer is occupied,
               mark the buffer as full. The means we will do another
               read later, because the line is not finished */
            if (parser->temp[parser->tmp_buf_size - 1] == 0 &&
                parser->temp[parser->tmp_buf_size - 2] != '\n' &&
                parser->temp[parser->tmp_buf_size - 2] != 0) {
                parser->buffer_full = 1;
            } else {
                parser->buffer_full = 0;
            }

            /* Copy the temp to the output and clear the temp buffer. */
            if (parser->continuation_line == 1) {
                /* back up the pointer to erase the continuation characters */
                parser->continuation_line = 0;
                line_p--;

                if (*(line_p - 1) == '\r') {
                    line_p--;
                }

                /* copy one space up to eliminate the leading space */
                icalmemory_append_string(&line, &line_p, &buf_size, parser->temp + 1);

            } else {
                icalmemory_append_string(&line, &line_p, &buf_size, parser->temp);
            }

            parser->temp[0] = '\0';
        }

        parser->temp[parser->tmp_buf_size - 1] = 1;     /* Mark end of buffer */

        /****** Here is where the routine gets string data ******************/
        if ((*line_gen_func) (parser->temp, parser->tmp_buf_size, parser->line_gen_data)
            == 0) {     /* Get more data */

            /* If the first position is clear, it means we didn't get
               any more data from the last call to line_ge_func */
            if (parser->temp[0] == '\0') {

                if (line[0] != '\0') {
                    /* There is data in the output, so fall trhough and process it */
                    break;
                } else {
                    /* No data in output; return and signal that there
                       is no more input */
                    free(line);
                    return 0;
                }
            }
        }

        /* If the output line ends in a '\n' and the temp buffer
           begins with a ' ' or tab, then the buffer holds a continuation
           line, so keep reading.  RFC 5545, section 3.1 */

        if (line_p > line + 1 && *(line_p - 1) == '\n'
            && (parser->temp[0] == ' ' || parser->temp[0] == '\t')) {

            parser->continuation_line = 1;

        } else if (parser->buffer_full == 1) {

            /* The buffer was filled on the last read, so read again */

        } else {

            /* Looks like the end of this content line, so break */
            break;
        }
    }

    /* Erase the final newline and/or carriage return */
    if (line_p > line + 1 && *(line_p - 1) == '\n') {
        *(line_p - 1) = '\0';
        if (*(line_p - 2) == '\r') {
            *(line_p - 2) = '\0';
        }

    } else {
        *(line_p) = '\0';
    }

    while ((*line_p == '\0' || iswspace((wint_t) * line_p)) && line_p > line) {
        *line_p = '\0';
        line_p--;
    }

    return line;
}

static void insert_error(icalparser *parser, icalcomponent *comp, const char *text,
                         const char *message, icalparameter_xlicerrortype type)
{
    char temp[1024];

    if (parser->error_count > MAXIMUM_ALLOWED_ERRORS) {
        return;
    }

    if (text == 0) {
        snprintf(temp, 1024, "%s:", message);
    } else {
        snprintf(temp, 1024, "%s: %s", message, text);
    }

    icalcomponent_add_property(
        comp,
        icalproperty_vanew_xlicerror(temp, icalparameter_new_xlicerrortype(type), 0));

    parser->error_count++;
}

static int line_is_blank(char *line)
{
    int i = 0;

    for (i = 0; *(line + i) != 0; i++) {
        char c = *(line + i);

        if (c != ' ' && c != '\n' && c != '\t') {
            return 0;
        }
    }

    return 1;
}

icalcomponent *icalparser_parse(icalparser *parser,
                                icalparser_line_gen_func line_gen_func)
{
    char *line;
    icalcomponent *c = 0;
    icalcomponent *root = 0;
    icalerrorstate es = icalerror_get_error_state(ICAL_MALFORMEDDATA_ERROR);
    int cont;

    icalerror_check_arg_rz((parser != 0), "parser");

    icalerror_set_error_state(ICAL_MALFORMEDDATA_ERROR, ICAL_ERROR_NONFATAL);

    do {
        line = icalparser_get_line(parser, line_gen_func);

        if ((c = icalparser_add_line(parser, line)) != 0) {

            if (icalcomponent_get_parent(c) != 0) {
                /* This is bad news... assert? */
            }

            assert(parser->root_component == 0);
            assert(pvl_count(parser->components) == 0);

            if (root == 0) {
                /* Just one component */
                root = c;
            } else if (icalcomponent_isa(root) != ICAL_XROOT_COMPONENT) {
                /*Got a second component, so move the two components under
                   an XROOT container */
                icalcomponent *tempc = icalcomponent_new(ICAL_XROOT_COMPONENT);

                icalcomponent_add_component(tempc, root);
                icalcomponent_add_component(tempc, c);
                root = tempc;
            } else if (icalcomponent_isa(root) == ICAL_XROOT_COMPONENT) {
                /* Already have an XROOT container, so add the component
                   to it */
                icalcomponent_add_component(root, c);

            } else {
                /* Badness */
                assert(0);
            }

            c = 0;
        }
        cont = 0;
        if (line != 0) {
            icalmemory_free_buffer(line);
            cont = 1;
        }
    } while (cont);

    icalerror_set_error_state(ICAL_MALFORMEDDATA_ERROR, es);

    return root;
}

icalcomponent *icalparser_add_line(icalparser *parser, char *line)
{
    char *str;
    char *end;
    int pcount = 0;
    int vcount = 0;
    icalproperty *prop;
    icalproperty_kind prop_kind;
    icalvalue *value;
    icalvalue_kind value_kind = ICAL_NO_VALUE;

    icalerror_check_arg_rz((parser != 0), "parser");

    if (line == 0) {
        parser->state = ICALPARSER_ERROR;
        return 0;
    }

    if (line_is_blank(line) == 1) {
        return 0;
    }

    /* Begin by getting the property name at the start of the line. The
       property name may end up being "BEGIN" or "END" in which case it
       is not really a property, but the marker for the start or end of
       a component */

    end = 0;
    str = parser_get_prop_name(line, &end);

    if (str == 0 || *str == '\0') {
        /* Could not get a property name */
        icalcomponent *tail = pvl_data(pvl_tail(parser->components));

        if (tail) {
            insert_error(
                parser, tail, line,
                "Got a data line, but could not find a property name or component begin tag",
                ICAL_XLICERRORTYPE_COMPONENTPARSEERROR);
        }
        tail = 0;
        parser->state = ICALPARSER_ERROR;
        icalmemory_free_buffer(str);
        str = NULL;
        return 0;
    }

    /**********************************************************************
     * Handle begin and end of components
     **********************************************************************/
    /* If the property name is BEGIN or END, we are actually
       starting or ending a new component */

    if (strcasecmp(str, "BEGIN") == 0) {
        icalcomponent *c;
        icalcomponent_kind comp_kind;

        parser->level++;
        icalmemory_free_buffer(str);
        str = parser_get_next_value(end, &end, value_kind);

        comp_kind = icalenum_string_to_component_kind(str);

        c = icalcomponent_new(comp_kind);

        if (c == 0) {
            c = icalcomponent_new(ICAL_XLICINVALID_COMPONENT);
            insert_error(parser, c, str, "Parse error in component name",
                         ICAL_XLICERRORTYPE_COMPONENTPARSEERROR);
        }

        pvl_push(parser->components, c);

        parser->state = ICALPARSER_BEGIN_COMP;

        icalmemory_free_buffer(str);
        str = NULL;
        return 0;

    } else if (strcasecmp(str, "END") == 0) {
        icalcomponent *tail;

        parser->level--;
        icalmemory_free_buffer(str);
        str = parser_get_next_value(end, &end, value_kind);

        /* Pop last component off of list and add it to the second-to-last */
        parser->root_component = pvl_pop(parser->components);

        tail = pvl_data(pvl_tail(parser->components));

        if (tail != 0) {
            icalcomponent_add_component(tail, parser->root_component);
        }

        tail = 0;
        icalmemory_free_buffer(str);
        str = NULL;

        if (parser->level < 0) {
            // Encountered an END before any BEGIN, this must be invalid data
            icalerror_warn("Encountered END before BEGIN");

            parser->state = ICALPARSER_ERROR;
            parser->level = 0;
            return 0;
        } else if (parser->level == 0) {
            /* Return the component if we are back to the 0th level */
            icalcomponent *rtrn;

            if (pvl_count(parser->components) != 0) {
                /* There are still components on the stack -- this means
                   that one of them did not have a proper "END" */
                pvl_push(parser->components, parser->root_component);
                (void)icalparser_clean(parser); /* may reset parser->root_component */
            }

            assert(pvl_count(parser->components) == 0);

            parser->state = ICALPARSER_SUCCESS;
            rtrn = parser->root_component;
            parser->root_component = 0;
            return rtrn;

        } else {
            parser->state = ICALPARSER_END_COMP;
            return 0;
        }
    }

    /* There is no point in continuing if we have not seen a
       component yet */

    if (pvl_data(pvl_tail(parser->components)) == 0) {
        parser->state = ICALPARSER_ERROR;
        icalmemory_free_buffer(str);
        str = NULL;
        return 0;
    }

    /**********************************************************************
     * Handle property names
     **********************************************************************/

    /* At this point, the property name really is a property name,
       (Not a component name) so make a new property and add it to
       the component */

    prop_kind = icalproperty_string_to_kind(str);

    prop = icalproperty_new(prop_kind);

    if (prop != 0) {
        icalcomponent *tail = pvl_data(pvl_tail(parser->components));

        if (prop_kind == ICAL_X_PROPERTY) {
            icalproperty_set_x_name(prop, str);
        }

        icalcomponent_add_property(tail, prop);

        /* Set the value kind for the default for this type of
           property. This may be re-set by a VALUE parameter */
        value_kind = icalproperty_kind_to_value_kind(icalproperty_isa(prop));

    } else {
        icalcomponent *tail = pvl_data(pvl_tail(parser->components));

        insert_error(parser, tail, str, "Parse error in property name",
                     ICAL_XLICERRORTYPE_PROPERTYPARSEERROR);

        tail = 0;
        parser->state = ICALPARSER_ERROR;
        icalmemory_free_buffer(str);
        str = NULL;
        return 0;
    }

    icalmemory_free_buffer(str);
    str = NULL;

    /**********************************************************************
     * Handle parameter values
     **********************************************************************/

    /* Now, add any parameters to the last property */

    while (pcount < MAXIMUM_ALLOWED_PARAMETERS) {
        if (*(end - 1) == ':') {
            /* if the last separator was a ":" and the value is a
               URL, icalparser_get_next_parameter will find the
               ':' in the URL, so better break now. */
            break;
        }

        icalmemory_free_buffer(str);
        str = parser_get_next_parameter(end, &end);
        strstriplt(str);
        if (str != 0) {
            char *name_heap = 0;
            char *pvalue_heap = 0;
            char name_stack[TMP_BUF_SIZE];
            char pvalue_stack[TMP_BUF_SIZE];
            char *name = name_stack;
            char *pvalue = pvalue_stack;

            icalparameter *param = 0;
            icalparameter_kind kind;
            icalcomponent *tail = pvl_data(pvl_tail(parser->components));

            if (!parser_get_param_name_stack(str, name_stack, sizeof(name_stack),
                                             pvalue_stack, sizeof(pvalue_stack))) {
                name_heap = parser_get_param_name_heap(str, &pvalue_heap);

                name = name_heap;
                pvalue = pvalue_heap;

                if (name_heap == 0) {
                    /* 'tail' defined above */
                    insert_error(parser, tail, str, "Cant parse parameter name",
                                 ICAL_XLICERRORTYPE_PARAMETERNAMEPARSEERROR);
                    tail = 0;
                    break;
                }
            }

            kind = icalparameter_string_to_kind(name);

            if (kind == ICAL_X_PARAMETER) {
                param = icalparameter_new(ICAL_X_PARAMETER);
                if (param != 0) {
                    icalparameter_set_xname(param, name);
                    icalparameter_set_xvalue(param, pvalue);
                }
            } else if (kind == ICAL_IANA_PARAMETER) {
                ical_unknown_token_handling tokHandlingSetting =
                    ical_get_unknown_token_handling_setting();
                if (tokHandlingSetting == ICAL_DISCARD_TOKEN) {
                    if (name_heap) {
                        icalmemory_free_buffer(name_heap);
                        name_heap = 0;
                    }
                    if (pvalue_heap) {
                        icalmemory_free_buffer(pvalue_heap);
                        pvalue_heap = 0;
                    }
                    continue;
                }

                param = icalparameter_new(ICAL_IANA_PARAMETER);

                if (param != 0) {
                    icalparameter_set_xname(param, name);
                    icalparameter_set_xvalue(param, pvalue);
                }
            } else if (kind == ICAL_TZID_PARAMETER && *(end - 1) != ';') {
                /*
                   Special case handling for TZID to work around invalid incoming data.
                   For example, Google Calendar will send back stuff like this:
                   DTSTART;TZID=GMT+05:30:20120904T020000

                   In this case we read to the next semicolon or the last colon rather
                   than the first colon.  This way the TZID will become GMT+05:30 rather
                   than trying to parse the date-time as 30:20120904T020000.

                   This also handles properties that look like this:
                   DTSTART;TZID=GMT+05:30;VALUE=DATE-TIME:20120904T020000
                 */
                char *lastColon = 0;
                char *nextColon = end;
                char *nextSemicolon = parser_get_next_char(';', end, 1);

                /* Find the last colon in the line */
                do {
                    nextColon = parser_get_next_char(':', nextColon, 1);

                    if (nextColon) {
                        lastColon = nextColon;
                    }
                } while (nextColon);

                if (lastColon && nextSemicolon && nextSemicolon < lastColon) {
                    /*
                       Ensures that we don't read past a semicolon

                       Handles the following line:
                       DTSTART;TZID=GMT+05:30;VALUE=DATE-TIME:20120904T020000
                     */
                    lastColon = nextSemicolon;
                }

                /*
                   Rebuild str so that it includes everything up to the next semicolon
                   or the last colon. So given the above example, str will go from
                   "TZID=GMT+05" to "TZID=GMT+05:30"
                 */
                if (lastColon && *(lastColon + 1) != 0) {
                    char *strStart = line + strlen(name) + 2;

                    end = lastColon + 1;

                    icalmemory_free_buffer(str);
                    str = make_segment(strStart, end - 1);
                }

                /* Reparse the parameter name and value with the new segment */
                if (!parser_get_param_name_stack(str, name_stack, sizeof(name_stack),
                                                 pvalue_stack, sizeof(pvalue_stack))) {
                    if (pvalue_heap) {
                        icalmemory_free_buffer(pvalue_heap);
                        pvalue_heap = 0;
                        pvalue = 0;
                    }
                    if (name_heap) {
                        icalmemory_free_buffer(name_heap);
                        name = 0;
                    }
                    name_heap = parser_get_param_name_heap(str, &pvalue_heap);
                    pvalue = pvalue_heap;
                }
                param = icalparameter_new_from_value_string(kind, pvalue);
            } else if (kind != ICAL_NO_PARAMETER) {
                param = icalparameter_new_from_value_string(kind, pvalue);
            } else {
                /* Error. Failed to parse the parameter */
                /* 'tail' defined above */

                /* Change for mozilla */
                /* have the option of being flexible towards unsupported parameters */
#if ICAL_ERRORS_ARE_FATAL == 1
                insert_error(parser, tail, str, "Cant parse parameter name",
                             ICAL_XLICERRORTYPE_PARAMETERNAMEPARSEERROR);
                tail = 0;
                parser->state = ICALPARSER_ERROR;
                if (pvalue_heap) {
                    icalmemory_free_buffer(pvalue_heap);
                    pvalue = 0;
                }
                if (name_heap) {
                    icalmemory_free_buffer(name_heap);
                    name = 0;
                }
                icalmemory_free_buffer(str);
                str = NULL;
                return 0;
#else
                if (name_heap) {
                    icalmemory_free_buffer(name_heap);
                    name_heap = 0;
                }
                if (pvalue_heap) {
                    icalmemory_free_buffer(pvalue_heap);
                    pvalue_heap = 0;
                }
                icalmemory_free_buffer(str);
                str = NULL;
                continue;
#endif
            }

            if (pvalue_heap) {
                icalmemory_free_buffer(pvalue_heap);
                pvalue_heap = 0;
            }

            if (name_heap) {
                icalmemory_free_buffer(name_heap);
                name_heap = 0;
            }

            if (param == 0) {
                /* 'tail' defined above */
                insert_error(parser, tail, str, "Cant parse parameter value",
                             ICAL_XLICERRORTYPE_PARAMETERVALUEPARSEERROR);

                tail = 0;
                parser->state = ICALPARSER_ERROR;

                icalmemory_free_buffer(str);
                str = NULL;

                continue;
            }

            /* If it is a VALUE parameter, set the kind of value */
            if (icalparameter_isa(param) == ICAL_VALUE_PARAMETER) {
                value_kind =
                    (icalvalue_kind)icalparameter_value_to_value_kind(
                        icalparameter_get_value(param));

                if (!icalproperty_value_kind_is_valid(prop_kind, value_kind)) {

                    /* Ooops, invalid VALUE parameter, so reset the value_kind */

                    const char *err_str = "Invalid VALUE type for property";
                    const char *prop_str = icalproperty_kind_to_string(prop_kind);
                    size_t tmp_buf_len = strlen(err_str) + strlen(prop_str) + 2;
                    char *tmp_buf = icalmemory_tmp_buffer(tmp_buf_len);
                    snprintf(tmp_buf, tmp_buf_len, "%s %s", err_str, prop_str);

                    insert_error(parser, tail, str, tmp_buf,
                                 ICAL_XLICERRORTYPE_PARAMETERVALUEPARSEERROR);

                    value_kind = icalproperty_kind_to_value_kind(prop_kind);

                    icalparameter_free(param);
                    tail = 0;
                    parser->state = ICALPARSER_ERROR;

                    icalmemory_free_buffer(str);
                    str = NULL;
                    pcount++;
                    continue;
                }
            }

            /* Everything is OK, so add the parameter */
            icalproperty_add_parameter(prop, param);
            tail = 0;
            icalmemory_free_buffer(str);
            str = NULL;
            pcount++;

        } else {
            /* str is NULL */
            break;
        }

    }   /* while(1) */

    /**********************************************************************
     * Handle values
     **********************************************************************/

    /* Look for values. If there are ',' characters in the values,
       then there are multiple values, so clone the current
       parameter and add one part of the value to each clone */

    vcount = 0;
    while (vcount < MAXIMUM_ALLOWED_MULTIPLE_VALUES) {
        /* Only some properties can have multiple values. This list was taken
           from rfc5545. Also added the x-properties, because the spec actually
           says that commas should be escaped. For x-properties, other apps may
           depend on that behaviour
         */
        icalmemory_free_buffer(str);
        str = NULL;

        if (icalproperty_value_kind_is_multivalued(prop_kind, &value_kind)) {
            str = parser_get_next_value(end, &end, value_kind);
        } else {
            str = icalparser_get_value(end, &end, value_kind);
        }
        strstriplt(str);

        if (str != 0) {

            if (vcount > 0) {
                /* Actually, only clone after the second value */
                icalproperty *clone = icalproperty_clone(prop);
                icalcomponent *tail = pvl_data(pvl_tail(parser->components));

                icalcomponent_add_property(tail, clone);
                prop = clone;
                tail = 0;
            }

            value = icalvalue_new_from_string(value_kind, str);

            /* Don't add properties without value */
            if (value == 0) {
                char temp[200]; /* HACK */

                icalproperty_kind prop_kind = icalproperty_isa(prop);
                icalcomponent *tail = pvl_data(pvl_tail(parser->components));

                snprintf(temp, sizeof(temp),
                         "Can't parse as %s value in %s property. Removing entire property",
                         icalvalue_kind_to_string(value_kind),
                         icalproperty_kind_to_string(prop_kind));

                insert_error(parser, tail, str, temp, ICAL_XLICERRORTYPE_VALUEPARSEERROR);

                /* Remove the troublesome property */
                icalcomponent_remove_property(tail, prop);
                icalproperty_free(prop);
                prop = 0;
                tail = 0;
                parser->state = ICALPARSER_ERROR;

                icalmemory_free_buffer(str);
                str = NULL;
                return 0;

            } else {
                vcount++;
                icalproperty_set_value(prop, value);
            }
            icalmemory_free_buffer(str);
            str = NULL;

        } else {
#if ICAL_ALLOW_EMPTY_PROPERTIES
            /* Don't replace empty properties with an error.
               Set an empty length string (not null) as the value instead */
            if (vcount == 0) {
                icalproperty_set_value(prop, icalvalue_new(ICAL_NO_VALUE));
            }

            break;
#else
            if (vcount == 0) {
                char temp[200]; /* HACK */

                icalproperty_kind prop_kind = icalproperty_isa(prop);
                icalcomponent *tail = pvl_data(pvl_tail(parser->components));

                snprintf(temp, sizeof(temp), "No value for %s property. Removing entire property",
                         icalproperty_kind_to_string(prop_kind));

                insert_error(parser, tail, str, temp, ICAL_XLICERRORTYPE_VALUEPARSEERROR);

                /* Remove the troublesome property */
                icalcomponent_remove_property(tail, prop);
                icalproperty_free(prop);
                prop = 0;
                tail = 0;
                parser->state = ICALPARSER_ERROR;
                return 0;
            } else {

                break;
            }
#endif
        }
    }

    /****************************************************************
     * End of component parsing.
     *****************************************************************/

    if (pvl_data(pvl_tail(parser->components)) == 0 && parser->level == 0) {
        /* HACK. Does this clause ever get executed? */
        parser->state = ICALPARSER_SUCCESS;
        assert(0);
        return parser->root_component;
    } else {
        parser->state = ICALPARSER_IN_PROGRESS;
        return 0;
    }
}

icalparser_state icalparser_get_state(icalparser *parser)
{
    return parser->state;
}

icalcomponent *icalparser_clean(icalparser *parser)
{
    icalcomponent *tail;

    icalerror_check_arg_rz((parser != 0), "parser");

    /* We won't get a clean exit if some components did not have an
       "END" tag. Clear off any component that may be left in the list */

    while ((tail = pvl_data(pvl_tail(parser->components))) != 0) {

        insert_error(parser, tail, " ",
                     "Missing END tag for this component. Closing component at end of input.",
                     ICAL_XLICERRORTYPE_COMPONENTPARSEERROR);

        parser->root_component = pvl_pop(parser->components);
        tail = pvl_data(pvl_tail(parser->components));

        if (tail != 0 && parser->root_component != NULL) {
            if (icalcomponent_get_parent(parser->root_component) != 0) {
                icalerror_warn(
                    "icalparser_clean is trying to attach a component for the second time");
            } else {
                icalcomponent_add_component(tail, parser->root_component);
            }
        }
    }

    return parser->root_component;
}

struct slg_data
{
    const char *pos;
    const char *str;
};

char *icalparser_string_line_generator(char *out, size_t buf_size, void *d)
{
    int replace_cr = 0;
    char *n;
    size_t size;
    struct slg_data *data = (struct slg_data *)d;

    if (data->pos == 0) {
        data->pos = data->str;

        /* Skip the UTF-8 marker at the beginning of the string */
        if (((unsigned char) data->pos[0]) == 0xEF &&
            ((unsigned char) data->pos[1]) == 0xBB &&
            ((unsigned char) data->pos[2]) == 0xBF) {
            data->pos += 3;
        }
    }

    /* If the pointer is at the end of the string, we are done */
    if (*(data->pos) == 0) {
        return 0;
    }

    n = strchr(data->pos, '\n');

    if (n == 0) {
        n = strchr(data->pos, '\r'); /* support malformed input with only CR and no LF
                                        (e.g. from Kerio Connect Server) */
        if(n == 0) {
            size = strlen(data->pos);
        } else {
            n++; /* include CR in output - will be replaced by LF later on */
            replace_cr = 1;
            size = (size_t) (ptrdiff_t) (n - data->pos);
        }
    } else {
        n++;    /* include newline in output */
        size = (size_t) (ptrdiff_t) (n - data->pos);
    }

    if (size > buf_size - 1) {
        size = buf_size - 1;
    }

    strncpy(out, data->pos, size);

    if(replace_cr) {
        *(out + size - 1) = '\n';
    }
    *(out + size) = '\0';

    data->pos += size;

    return out;
}

icalcomponent *icalparser_parse_string(const char *str)
{
    icalcomponent *c;
    struct slg_data d;
    icalparser *p;

    icalerrorstate es = icalerror_get_error_state(ICAL_MALFORMEDDATA_ERROR);

    d.pos = 0;
    d.str = str;

    p = icalparser_new();
    icalparser_set_gen_data(p, &d);

    icalerror_set_error_state(ICAL_MALFORMEDDATA_ERROR, ICAL_ERROR_NONFATAL);

    c = icalparser_parse(p, icalparser_string_line_generator);

    icalerror_set_error_state(ICAL_MALFORMEDDATA_ERROR, es);

    icalparser_free(p);

    return c;
}<|MERGE_RESOLUTION|>--- conflicted
+++ resolved
@@ -46,10 +46,7 @@
 #define TMP_BUF_SIZE 80
 #define MAXIMUM_ALLOWED_PARAMETERS 100
 #define MAXIMUM_ALLOWED_MULTIPLE_VALUES 500
-<<<<<<< HEAD
 #define MAXIMUM_ALLOWED_ERRORS 100 // Limit the number of errors created by insert_error
-=======
->>>>>>> 4debd0ca
 
 struct icalparser_impl
 {
